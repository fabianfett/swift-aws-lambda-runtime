--- conflicted
+++ resolved
@@ -82,7 +82,7 @@
         XCTAssertEqual(response?.requestId, request.requestId)
     }
 
-    #if swift(>=5.5)
+    #if swift(>=5.5) && canImport(_Concurrency)
     @available(macOS 12, iOS 15, tvOS 15, watchOS 8, *)
     func testCodableVoidHandler() {
         struct Handler: LambdaHandler {
@@ -145,20 +145,6 @@
     }
     #endif
 
-<<<<<<< HEAD
-    // convencience method
-    func newContext() -> Lambda.Context {
-        Lambda.Context(requestID: UUID().uuidString,
-                       traceID: "abc123",
-                       invokedFunctionARN: "aws:arn:",
-                       deadline: .now() + .seconds(3),
-                       cognitoIdentity: nil,
-                       clientContext: nil,
-                       logger: Logger(label: "test"),
-                       invocationCount: 0,
-                       eventLoop: self.eventLoopGroup.next(),
-                       allocator: ByteBufferAllocator())
-=======
     // convenience method
     func newContext() -> LambdaContext {
         LambdaContext(
@@ -172,7 +158,6 @@
             eventLoop: self.eventLoopGroup.next(),
             allocator: ByteBufferAllocator()
         )
->>>>>>> 011e8ddc
     }
 
     func newInitContext() -> Lambda.InitializationContext {
@@ -198,7 +183,7 @@
     }
 }
 
-#if swift(>=5.5)
+#if swift(>=5.5) && canImport(_Concurrency)
 // NOTE: workaround until we have async test support on linux
 //         https://github.com/apple/swift-corelibs-xctest/pull/326
 extension XCTestCase {
