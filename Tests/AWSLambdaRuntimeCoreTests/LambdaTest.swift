--- conflicted
+++ resolved
@@ -29,11 +29,7 @@
         let result = Lambda.run(configuration: configuration, factory: {
             $0.eventLoop.makeSucceededFuture(EchoHandler())
         })
-<<<<<<< HEAD
         XCTAssertEqual(server.requestCycles, maxTimes)
-=======
-        assertLambdaRuntimeResult(result, shoudHaveRun: maxTimes)
->>>>>>> 011e8ddc
     }
 
     func testFailure() {
@@ -46,11 +42,7 @@
         let result = Lambda.run(configuration: configuration, factory: {
             $0.eventLoop.makeSucceededFuture(FailedHandler("boom"))
         })
-<<<<<<< HEAD
         XCTAssertEqual(server.requestCycles, maxTimes)
-=======
-        assertLambdaRuntimeResult(result, shoudHaveRun: maxTimes)
->>>>>>> 011e8ddc
     }
 
     func testBootstrapFailure() {
@@ -167,11 +159,7 @@
         let result = Lambda.run(configuration: configuration, factory: {
             $0.eventLoop.makeSucceededFuture(EchoHandler())
         })
-<<<<<<< HEAD
         XCTAssertEqual(server.requestCycles, maxTimes)
-=======
-        assertLambdaRuntimeResult(result, shoudHaveRun: maxTimes)
->>>>>>> 011e8ddc
     }
 
     func testNoKeepAliveServer() {
@@ -184,11 +172,7 @@
         let result = Lambda.run(configuration: configuration, factory: {
             $0.eventLoop.makeSucceededFuture(EchoHandler())
         })
-<<<<<<< HEAD
         XCTAssertEqual(server.requestCycles, maxTimes)
-=======
-        assertLambdaRuntimeResult(result, shoudHaveRun: maxTimes)
->>>>>>> 011e8ddc
     }
 
     func testServerFailure() {
@@ -240,30 +224,6 @@
         let past2 = DispatchWallTime(millisSinceEpoch: Date(timeIntervalSinceNow: Double(-delta)).millisSinceEpoch)
         XCTAssertEqual(Double(past1.rawValue), Double(past2.rawValue), accuracy: 2_000_000.0)
 
-<<<<<<< HEAD
-        let context = Lambda.Context(requestID: UUID().uuidString,
-                                     traceID: UUID().uuidString,
-                                     invokedFunctionARN: UUID().uuidString,
-                                     deadline: .now() + .seconds(1),
-                                     cognitoIdentity: nil,
-                                     clientContext: nil,
-                                     logger: Logger(label: "test"),
-                                     invocationCount: 0,
-                                     eventLoop: MultiThreadedEventLoopGroup(numberOfThreads: 1).next(),
-                                     allocator: ByteBufferAllocator())
-        XCTAssertGreaterThan(context.deadline, .now())
-
-        let expiredContext = Lambda.Context(requestID: context.requestID,
-                                            traceID: context.traceID,
-                                            invokedFunctionARN: context.invokedFunctionARN,
-                                            deadline: .now() - .seconds(1),
-                                            cognitoIdentity: context.cognitoIdentity,
-                                            clientContext: context.clientContext,
-                                            logger: context.logger,
-                                            invocationCount: 1,
-                                            eventLoop: context.eventLoop,
-                                            allocator: context.allocator)
-=======
         let context = LambdaContext(
             requestID: UUID().uuidString,
             traceID: UUID().uuidString,
@@ -288,23 +248,10 @@
             eventLoop: context.eventLoop,
             allocator: context.allocator
         )
->>>>>>> 011e8ddc
         XCTAssertLessThan(expiredContext.deadline, .now())
     }
 
     func testGetRemainingTime() {
-<<<<<<< HEAD
-        let context = Lambda.Context(requestID: UUID().uuidString,
-                                     traceID: UUID().uuidString,
-                                     invokedFunctionARN: UUID().uuidString,
-                                     deadline: .now() + .seconds(1),
-                                     cognitoIdentity: nil,
-                                     clientContext: nil,
-                                     logger: Logger(label: "test"),
-                                     invocationCount: 0,
-                                     eventLoop: MultiThreadedEventLoopGroup(numberOfThreads: 1).next(),
-                                     allocator: ByteBufferAllocator())
-=======
         let context = LambdaContext(
             requestID: UUID().uuidString,
             traceID: UUID().uuidString,
@@ -316,7 +263,6 @@
             eventLoop: MultiThreadedEventLoopGroup(numberOfThreads: 1).next(),
             allocator: ByteBufferAllocator()
         )
->>>>>>> 011e8ddc
         XCTAssertLessThanOrEqual(context.getRemainingTime(), .seconds(1))
         XCTAssertGreaterThan(context.getRemainingTime(), .milliseconds(800))
     }
