//===----------------------------------------------------------------------===//
//
// This source file is part of the SwiftAWSLambdaRuntime open source project
//
// Copyright (c) 2017-2018 Apple Inc. and the SwiftAWSLambdaRuntime project authors
// Licensed under Apache License v2.0
//
// See LICENSE.txt for license information
// See CONTRIBUTORS.txt for the list of SwiftAWSLambdaRuntime project authors
//
// SPDX-License-Identifier: Apache-2.0
//
//===----------------------------------------------------------------------===//

@testable import AWSLambdaRuntimeCore
import NIOCore
import XCTest

class LambdaHandlerTest: XCTestCase {
    #if compiler(>=5.5)

    // MARK: - LambdaHandler

    @available(macOS 12, iOS 15, tvOS 15, watchOS 8, *)
    func testBootstrapSuccess() {
        let server = MockLambdaServer(behavior: Behavior())
        XCTAssertNoThrow(try server.start().wait())
        defer { XCTAssertNoThrow(try server.stop().wait()) }

        struct TestBootstrapHandler: LambdaHandler {
            typealias Event = String
            typealias Output = String

            var initialized = false

            init(context: Lambda.InitializationContext) async throws {
                XCTAssertFalse(self.initialized)
                try await Task.sleep(nanoseconds: 100 * 1000 * 1000) // 0.1 seconds
                self.initialized = true
            }

            func handle(_ event: String, context: LambdaContext) async throws -> String {
                event
            }
        }

        let maxTimes = Int.random(in: 10 ... 20)
        let configuration = Lambda.Configuration(lifecycle: .init(maxTimes: maxTimes))
<<<<<<< HEAD
        Lambda.run(configuration: configuration, handlerType: TestBootstrapHandler.self)
        XCTAssertEqual(server.requestCycles, maxTimes)
=======
        let result = Lambda.run(configuration: configuration, handlerType: TestBootstrapHandler.self)
        assertLambdaRuntimeResult(result, shoudHaveRun: maxTimes)
>>>>>>> 011e8ddc
    }

    @available(macOS 12, iOS 15, tvOS 15, watchOS 8, *)
    func testBootstrapFailure() {
        let server = MockLambdaServer(behavior: FailedBootstrapBehavior())
        XCTAssertNoThrow(try server.start().wait())
        defer { XCTAssertNoThrow(try server.stop().wait()) }

        struct TestBootstrapHandler: LambdaHandler {
            typealias Event = String
            typealias Output = Void

            var initialized = false

            init(context: Lambda.InitializationContext) async throws {
                XCTAssertFalse(self.initialized)
                try await Task.sleep(nanoseconds: 100 * 1000 * 1000) // 0.1 seconds
                throw TestError("kaboom")
            }

            func handle(_ event: String, context: LambdaContext) async throws {
                XCTFail("How can this be called if init failed")
            }
        }

        let maxTimes = Int.random(in: 10 ... 20)
        let configuration = Lambda.Configuration(lifecycle: .init(maxTimes: maxTimes))
        let result = Lambda.run(configuration: configuration, handlerType: TestBootstrapHandler.self)
        assertLambdaRuntimeResult(result, shouldFailWithError: TestError("kaboom"))
    }

    @available(macOS 12, iOS 15, tvOS 15, watchOS 8, *)
    func testHandlerSuccess() {
        let server = MockLambdaServer(behavior: Behavior())
        XCTAssertNoThrow(try server.start().wait())
        defer { XCTAssertNoThrow(try server.stop().wait()) }

        struct Handler: LambdaHandler {
            typealias Event = String
            typealias Output = String

            init(context: Lambda.InitializationContext) {}

            func handle(_ event: String, context: LambdaContext) async throws -> String {
                event
            }
        }

        let maxTimes = Int.random(in: 1 ... 10)
        let configuration = Lambda.Configuration(lifecycle: .init(maxTimes: maxTimes))
        let result = Lambda.run(configuration: configuration, handlerType: Handler.self)
<<<<<<< HEAD
        XCTAssertEqual(server.requestCycles, maxTimes)
=======
        assertLambdaRuntimeResult(result, shoudHaveRun: maxTimes)
>>>>>>> 011e8ddc
    }

    @available(macOS 12, iOS 15, tvOS 15, watchOS 8, *)
    func testVoidHandlerSuccess() {
        let server = MockLambdaServer(behavior: Behavior(result: .success(nil)))
        XCTAssertNoThrow(try server.start().wait())
        defer { XCTAssertNoThrow(try server.stop().wait()) }

        struct Handler: LambdaHandler {
            typealias Event = String
            typealias Output = Void

            init(context: Lambda.InitializationContext) {}

            func handle(_ event: String, context: LambdaContext) async throws {}
        }

        let maxTimes = Int.random(in: 1 ... 10)
        let configuration = Lambda.Configuration(lifecycle: .init(maxTimes: maxTimes))
        let result = Lambda.run(configuration: configuration, handlerType: Handler.self)
<<<<<<< HEAD
        XCTAssertEqual(server.requestCycles, maxTimes)
=======
        assertLambdaRuntimeResult(result, shoudHaveRun: maxTimes)
>>>>>>> 011e8ddc
    }

    @available(macOS 12, iOS 15, tvOS 15, watchOS 8, *)
    func testHandlerFailure() {
        let server = MockLambdaServer(behavior: Behavior(result: .failure(TestError("boom"))))
        XCTAssertNoThrow(try server.start().wait())
        defer { XCTAssertNoThrow(try server.stop().wait()) }

        struct Handler: LambdaHandler {
            typealias Event = String
            typealias Output = String

            init(context: Lambda.InitializationContext) {}

            func handle(_ event: String, context: LambdaContext) async throws -> String {
                throw TestError("boom")
            }
        }

        let maxTimes = Int.random(in: 1 ... 10)
        let configuration = Lambda.Configuration(lifecycle: .init(maxTimes: maxTimes))
        let result = Lambda.run(configuration: configuration, handlerType: Handler.self)
<<<<<<< HEAD
        XCTAssertEqual(server.requestCycles, maxTimes)
=======
        assertLambdaRuntimeResult(result, shoudHaveRun: maxTimes)
>>>>>>> 011e8ddc
    }
    #endif

    // MARK: - EventLoopLambdaHandler

    func testEventLoopSuccess() {
        let server = MockLambdaServer(behavior: Behavior())
        XCTAssertNoThrow(try server.start().wait())
        defer { XCTAssertNoThrow(try server.stop().wait()) }

        struct Handler: EventLoopLambdaHandler {
            typealias Event = String
            typealias Output = String

            func handle(_ event: String, context: LambdaContext) -> EventLoopFuture<String> {
                context.eventLoop.makeSucceededFuture(event)
            }
        }

        let maxTimes = Int.random(in: 1 ... 10)
        let configuration = Lambda.Configuration(lifecycle: .init(maxTimes: maxTimes))
        let result = Lambda.run(configuration: configuration, factory: { context in
            context.eventLoop.makeSucceededFuture(Handler())
        })
<<<<<<< HEAD
        XCTAssertEqual(server.requestCycles, maxTimes)
=======
        assertLambdaRuntimeResult(result, shoudHaveRun: maxTimes)
>>>>>>> 011e8ddc
    }

    func testVoidEventLoopSuccess() {
        let server = MockLambdaServer(behavior: Behavior(result: .success(nil)))
        XCTAssertNoThrow(try server.start().wait())
        defer { XCTAssertNoThrow(try server.stop().wait()) }

        struct Handler: EventLoopLambdaHandler {
            typealias Event = String
            typealias Output = Void

            func handle(_ event: String, context: LambdaContext) -> EventLoopFuture<Void> {
                context.eventLoop.makeSucceededFuture(())
            }
        }

        let maxTimes = Int.random(in: 1 ... 10)
        let configuration = Lambda.Configuration(lifecycle: .init(maxTimes: maxTimes))
        let result = Lambda.run(configuration: configuration, factory: { context in
            context.eventLoop.makeSucceededFuture(Handler())
        })
<<<<<<< HEAD
        XCTAssertEqual(server.requestCycles, maxTimes)
=======
        assertLambdaRuntimeResult(result, shoudHaveRun: maxTimes)
>>>>>>> 011e8ddc
    }

    func testEventLoopFailure() {
        let server = MockLambdaServer(behavior: Behavior(result: .failure(TestError("boom"))))
        XCTAssertNoThrow(try server.start().wait())
        defer { XCTAssertNoThrow(try server.stop().wait()) }

        struct Handler: EventLoopLambdaHandler {
            typealias Event = String
            typealias Output = String

            func handle(_ event: String, context: LambdaContext) -> EventLoopFuture<String> {
                context.eventLoop.makeFailedFuture(TestError("boom"))
            }
        }

        let maxTimes = Int.random(in: 1 ... 10)
        let configuration = Lambda.Configuration(lifecycle: .init(maxTimes: maxTimes))
        let result = Lambda.run(configuration: configuration, factory: { context in
            context.eventLoop.makeSucceededFuture(Handler())
        })
        assertLambdaRuntimeResult(result, shoudHaveRun: maxTimes)
    }

    func testEventLoopBootstrapFailure() {
        let server = MockLambdaServer(behavior: FailedBootstrapBehavior())
        XCTAssertNoThrow(try server.start().wait())
        defer { XCTAssertNoThrow(try server.stop().wait()) }

        let result = Lambda.run(configuration: .init(), factory: { context in
            context.eventLoop.makeFailedFuture(TestError("kaboom"))
        })
        assertLambdaRuntimeResult(result, shouldFailWithError: TestError("kaboom"))
    }
}

private struct Behavior: LambdaServerBehavior {
    let requestId: String
    let event: String
    let result: Result<String?, TestError>

    init(requestId: String = UUID().uuidString, event: String = "hello", result: Result<String?, TestError> = .success("hello")) {
        self.requestId = requestId
        self.event = event
        self.result = result
    }

    func getInvocation() -> GetInvocationResult {
        .success((requestId: self.requestId, event: self.event))
    }

    func processResponse(requestId: String, response: String?) -> Result<Void, ProcessResponseError> {
        XCTAssertEqual(self.requestId, requestId, "expecting requestId to match")
        switch self.result {
        case .success(let expected):
            XCTAssertEqual(expected, response, "expecting response to match")
            return .success(())
        case .failure:
            XCTFail("unexpected to fail, but succeeded with: \(response ?? "undefined")")
            return .failure(.internalServerError)
        }
    }

    func processError(requestId: String, error: ErrorResponse) -> Result<Void, ProcessErrorError> {
        XCTAssertEqual(self.requestId, requestId, "expecting requestId to match")
        switch self.result {
        case .success:
            XCTFail("unexpected to succeed, but failed with: \(error)")
            return .failure(.internalServerError)
        case .failure(let expected):
            XCTAssertEqual(expected.description, error.errorMessage, "expecting error to match")
            return .success(())
        }
    }

    func processInitError(error: ErrorResponse) -> Result<Void, ProcessErrorError> {
        XCTFail("should not report init error")
        return .failure(.internalServerError)
    }
}<|MERGE_RESOLUTION|>--- conflicted
+++ resolved
@@ -46,13 +46,8 @@
 
         let maxTimes = Int.random(in: 10 ... 20)
         let configuration = Lambda.Configuration(lifecycle: .init(maxTimes: maxTimes))
-<<<<<<< HEAD
         Lambda.run(configuration: configuration, handlerType: TestBootstrapHandler.self)
         XCTAssertEqual(server.requestCycles, maxTimes)
-=======
-        let result = Lambda.run(configuration: configuration, handlerType: TestBootstrapHandler.self)
-        assertLambdaRuntimeResult(result, shoudHaveRun: maxTimes)
->>>>>>> 011e8ddc
     }
 
     @available(macOS 12, iOS 15, tvOS 15, watchOS 8, *)
@@ -104,11 +99,7 @@
         let maxTimes = Int.random(in: 1 ... 10)
         let configuration = Lambda.Configuration(lifecycle: .init(maxTimes: maxTimes))
         let result = Lambda.run(configuration: configuration, handlerType: Handler.self)
-<<<<<<< HEAD
-        XCTAssertEqual(server.requestCycles, maxTimes)
-=======
-        assertLambdaRuntimeResult(result, shoudHaveRun: maxTimes)
->>>>>>> 011e8ddc
+        XCTAssertEqual(server.requestCycles, maxTimes)
     }
 
     @available(macOS 12, iOS 15, tvOS 15, watchOS 8, *)
@@ -129,11 +120,7 @@
         let maxTimes = Int.random(in: 1 ... 10)
         let configuration = Lambda.Configuration(lifecycle: .init(maxTimes: maxTimes))
         let result = Lambda.run(configuration: configuration, handlerType: Handler.self)
-<<<<<<< HEAD
-        XCTAssertEqual(server.requestCycles, maxTimes)
-=======
-        assertLambdaRuntimeResult(result, shoudHaveRun: maxTimes)
->>>>>>> 011e8ddc
+        XCTAssertEqual(server.requestCycles, maxTimes)
     }
 
     @available(macOS 12, iOS 15, tvOS 15, watchOS 8, *)
@@ -156,11 +143,7 @@
         let maxTimes = Int.random(in: 1 ... 10)
         let configuration = Lambda.Configuration(lifecycle: .init(maxTimes: maxTimes))
         let result = Lambda.run(configuration: configuration, handlerType: Handler.self)
-<<<<<<< HEAD
-        XCTAssertEqual(server.requestCycles, maxTimes)
-=======
-        assertLambdaRuntimeResult(result, shoudHaveRun: maxTimes)
->>>>>>> 011e8ddc
+        XCTAssertEqual(server.requestCycles, maxTimes)
     }
     #endif
 
@@ -185,11 +168,7 @@
         let result = Lambda.run(configuration: configuration, factory: { context in
             context.eventLoop.makeSucceededFuture(Handler())
         })
-<<<<<<< HEAD
-        XCTAssertEqual(server.requestCycles, maxTimes)
-=======
-        assertLambdaRuntimeResult(result, shoudHaveRun: maxTimes)
->>>>>>> 011e8ddc
+        XCTAssertEqual(server.requestCycles, maxTimes)
     }
 
     func testVoidEventLoopSuccess() {
@@ -211,11 +190,7 @@
         let result = Lambda.run(configuration: configuration, factory: { context in
             context.eventLoop.makeSucceededFuture(Handler())
         })
-<<<<<<< HEAD
-        XCTAssertEqual(server.requestCycles, maxTimes)
-=======
-        assertLambdaRuntimeResult(result, shoudHaveRun: maxTimes)
->>>>>>> 011e8ddc
+        XCTAssertEqual(server.requestCycles, maxTimes)
     }
 
     func testEventLoopFailure() {
