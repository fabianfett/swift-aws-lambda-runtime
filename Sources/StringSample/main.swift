//===----------------------------------------------------------------------===//
//
// This source file is part of the SwiftAWSLambdaRuntime open source project
//
// Copyright (c) 2017-2018 Apple Inc. and the SwiftAWSLambdaRuntime project authors
// Licensed under Apache License v2.0
//
// See LICENSE.txt for license information
// See CONTRIBUTORS.txt for the list of SwiftAWSLambdaRuntime project authors
//
// SPDX-License-Identifier: Apache-2.0
//
//===----------------------------------------------------------------------===//

import AWSLambdaRuntimeCore
<<<<<<< HEAD
import Backtrace
import Logging
import NIO
#if os(Linux)
import Glibc
#else
import Darwin.C
#endif
=======
import NIOCore
>>>>>>> 454fe2e0

// in this example we are receiving and responding with strings
struct Handler: EventLoopLambdaHandler {
    typealias In = String
    typealias Out = String

    func handle(context: Lambda.Context, event: String) -> EventLoopFuture<String> {
        // as an example, respond with the event's reversed body
        context.eventLoop.makeSucceededFuture(event)
    }
}

<<<<<<< HEAD
func run(factory: @escaping (Lambda.InitializationContext) -> EventLoopFuture<ByteBufferLambdaHandler>) {
    Backtrace.install()
    var logger = Logger(label: "Lambda")
    logger.logLevel = .info

    MultiThreadedEventLoopGroup.withCurrentThreadAsEventLoop { eventLoop in
        let runtime = Lambda.Runtime(eventLoop: eventLoop, logger: logger, factory: factory)

        runtime.start().whenSuccess { _ in
            _ = runtime.shutdownFuture.always { _ in
                eventLoop.shutdownGracefully { _ in
                }
            }
        }
    }

    logger.info("shutdown completed")
}

run { $0.eventLoop.makeSucceededFuture(Handler()) }

// MARK: - this can also be expressed as a closure:

/*
 Lambda.run { (_, event: String, callback) in
   callback(.success(String(event.reversed())))
 }
 */
=======
Lambda.run { $0.eventLoop.makeSucceededFuture(Handler()) }
>>>>>>> 454fe2e0
<|MERGE_RESOLUTION|>--- conflicted
+++ resolved
@@ -13,18 +13,7 @@
 //===----------------------------------------------------------------------===//
 
 import AWSLambdaRuntimeCore
-<<<<<<< HEAD
-import Backtrace
-import Logging
-import NIO
-#if os(Linux)
-import Glibc
-#else
-import Darwin.C
-#endif
-=======
 import NIOCore
->>>>>>> 454fe2e0
 
 // in this example we are receiving and responding with strings
 struct Handler: EventLoopLambdaHandler {
@@ -33,39 +22,8 @@
 
     func handle(context: Lambda.Context, event: String) -> EventLoopFuture<String> {
         // as an example, respond with the event's reversed body
-        context.eventLoop.makeSucceededFuture(event)
+        context.eventLoop.makeSucceededFuture(String(event.reversed()))
     }
 }
 
-<<<<<<< HEAD
-func run(factory: @escaping (Lambda.InitializationContext) -> EventLoopFuture<ByteBufferLambdaHandler>) {
-    Backtrace.install()
-    var logger = Logger(label: "Lambda")
-    logger.logLevel = .info
-
-    MultiThreadedEventLoopGroup.withCurrentThreadAsEventLoop { eventLoop in
-        let runtime = Lambda.Runtime(eventLoop: eventLoop, logger: logger, factory: factory)
-
-        runtime.start().whenSuccess { _ in
-            _ = runtime.shutdownFuture.always { _ in
-                eventLoop.shutdownGracefully { _ in
-                }
-            }
-        }
-    }
-
-    logger.info("shutdown completed")
-}
-
-run { $0.eventLoop.makeSucceededFuture(Handler()) }
-
-// MARK: - this can also be expressed as a closure:
-
-/*
- Lambda.run { (_, event: String, callback) in
-   callback(.success(String(event.reversed())))
- }
- */
-=======
-Lambda.run { $0.eventLoop.makeSucceededFuture(Handler()) }
->>>>>>> 454fe2e0
+Lambda.run { $0.eventLoop.makeSucceededFuture(Handler()) }