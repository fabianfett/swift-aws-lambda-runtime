--- conflicted
+++ resolved
@@ -33,7 +33,7 @@
 //     XCTAssertEqual(result, "echo" + input)
 // }
 
-#if swift(>=5.5)
+#if swift(>=5.5) && canImport(_Concurrency)
 import AWSLambdaRuntime
 import AWSLambdaRuntimeCore
 import Dispatch
@@ -72,18 +72,7 @@
             try! eventLoopGroup.syncShutdownGracefully()
         }
         let eventLoop = eventLoopGroup.next()
-<<<<<<< HEAD
-        let context = Lambda.Context.__forTestsOnly(
-=======
-
-        let promise = eventLoop.makePromise(of: Handler.self)
-        let initContext = Lambda.InitializationContext.__forTestsOnly(
-            logger: logger,
-            eventLoop: eventLoop
-        )
-
         let context = LambdaContext.__forTestsOnly(
->>>>>>> 011e8ddc
             requestID: config.requestID,
             traceID: config.traceID,
             invokedFunctionARN: config.invokedFunctionARN,
