//===----------------------------------------------------------------------===//
//
// This source file is part of the SwiftAWSLambdaRuntime open source project
//
// Copyright (c) 2020 Apple Inc. and the SwiftAWSLambdaRuntime project authors
// Licensed under Apache License v2.0
//
// See LICENSE.txt for license information
// See CONTRIBUTORS.txt for the list of SwiftAWSLambdaRuntime project authors
//
// SPDX-License-Identifier: Apache-2.0
//
//===----------------------------------------------------------------------===//

// This functionality is designed to help with Lambda unit testing with XCTest
// #if filter required for release builds which do not support @testable import
// @testable is used to access of internal functions
// For exmaple:
//
// func test() {
//     struct MyLambda: LambdaHandler {
//         typealias In = String
//         typealias Out = String
//
//         init(context: Lambda.InitializationContext) {}
//
//         func handle(event: String, context: Lambda.Context) async throws -> String {
//             "echo" + event
//         }
//     }
//
//     let input = UUID().uuidString
//     var result: String?
//     XCTAssertNoThrow(result = try Lambda.test(MyLambda.self, with: input))
//     XCTAssertEqual(result, "echo" + input)
// }

#if swift(>=5.5)
import _NIOConcurrency
import AWSLambdaRuntime
import AWSLambdaRuntimeCore
import Dispatch
import Logging
import NIOCore
import NIOPosix

@available(macOS 12, iOS 15, tvOS 15, watchOS 8, *)
extension Lambda {
    public struct TestConfig {
        public var requestID: String
        public var traceID: String
        public var invokedFunctionARN: String
        public var timeout: DispatchTimeInterval

        public init(requestID: String = "\(DispatchTime.now().uptimeNanoseconds)",
                    traceID: String = "Root=\(DispatchTime.now().uptimeNanoseconds);Parent=\(DispatchTime.now().uptimeNanoseconds);Sampled=1",
                    invokedFunctionARN: String = "arn:aws:lambda:us-west-1:\(DispatchTime.now().uptimeNanoseconds):function:custom-runtime",
                    timeout: DispatchTimeInterval = .seconds(5))
        {
            self.requestID = requestID
            self.traceID = traceID
            self.invokedFunctionARN = invokedFunctionARN
            self.timeout = timeout
        }
    }

    public static func test<Handler: LambdaHandler>(
        _ handlerType: Handler.Type,
        with event: Handler.In,
        using config: TestConfig = .init()
    ) throws -> Handler.Out {
        let logger = Logger(label: "test")
        let eventLoopGroup = MultiThreadedEventLoopGroup(numberOfThreads: 1)
        defer {
            try! eventLoopGroup.syncShutdownGracefully()
        }
        let eventLoop = eventLoopGroup.next()
<<<<<<< HEAD
        let context = Context(requestID: config.requestID,
                              traceID: config.traceID,
                              invokedFunctionARN: config.invokedFunctionARN,
                              deadline: .now() + config.timeout,
                              logger: logger,
                              invocationCount: 0,
                              eventLoop: eventLoop,
                              allocator: ByteBufferAllocator())
=======

        let promise = eventLoop.makePromise(of: Handler.self)
        let initContext = Lambda.InitializationContext.__forTestsOnly(
            logger: logger,
            eventLoop: eventLoop
        )

        let context = Lambda.Context.__forTestsOnly(
            requestID: config.requestID,
            traceID: config.traceID,
            invokedFunctionARN: config.invokedFunctionARN,
            timeout: config.timeout,
            logger: logger,
            eventLoop: eventLoop
        )

        promise.completeWithTask {
            try await Handler(context: initContext)
        }
        let handler = try promise.futureResult.wait()
>>>>>>> 454fe2e0

        return try eventLoop.flatSubmit {
            handler.handle(context: context, event: event)
        }.wait()
    }
}
#endif<|MERGE_RESOLUTION|>--- conflicted
+++ resolved
@@ -75,23 +75,6 @@
             try! eventLoopGroup.syncShutdownGracefully()
         }
         let eventLoop = eventLoopGroup.next()
-<<<<<<< HEAD
-        let context = Context(requestID: config.requestID,
-                              traceID: config.traceID,
-                              invokedFunctionARN: config.invokedFunctionARN,
-                              deadline: .now() + config.timeout,
-                              logger: logger,
-                              invocationCount: 0,
-                              eventLoop: eventLoop,
-                              allocator: ByteBufferAllocator())
-=======
-
-        let promise = eventLoop.makePromise(of: Handler.self)
-        let initContext = Lambda.InitializationContext.__forTestsOnly(
-            logger: logger,
-            eventLoop: eventLoop
-        )
-
         let context = Lambda.Context.__forTestsOnly(
             requestID: config.requestID,
             traceID: config.traceID,
@@ -101,11 +84,16 @@
             eventLoop: eventLoop
         )
 
+        let promise = eventLoop.makePromise(of: Handler.self)
+        let initContext = Lambda.InitializationContext.__forTestsOnly(
+            logger: logger,
+            eventLoop: eventLoop
+        )
+
         promise.completeWithTask {
             try await Handler(context: initContext)
         }
         let handler = try promise.futureResult.wait()
->>>>>>> 454fe2e0
 
         return try eventLoop.flatSubmit {
             handler.handle(context: context, event: event)
