--- conflicted
+++ resolved
@@ -100,13 +100,8 @@
     }
 }
 
-<<<<<<< HEAD
-private extension Lambda.Context {
+extension Lambda.Context {
     init(logger: Logger, eventLoop: EventLoop, allocator: ByteBufferAllocator, invocation: Lambda.Invocation) {
-=======
-extension Lambda.Context {
-    fileprivate convenience init(logger: Logger, eventLoop: EventLoop, allocator: ByteBufferAllocator, invocation: Lambda.Invocation) {
->>>>>>> 439deca3
         self.init(requestID: invocation.requestID,
                   traceID: invocation.traceID,
                   invokedFunctionARN: invocation.invokedFunctionARN,
